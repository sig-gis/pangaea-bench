--- conflicted
+++ resolved
@@ -34,17 +34,10 @@
                     f"Image dimension must be 4 (C, T, H, W), Got {str(len(v.shape))}"
                 )
 
-<<<<<<< HEAD
-        # if len(data["target"].shape) != 2:
-        #     raise AssertionError(
-        #         f"Target dimension must be 2 (H, W), Got {str(len(data['target'].shape))}"
-        #     )
-=======
         if len(data["target"].shape) not in (0, 1, 2):
             raise AssertionError(
                 f"Target dimension must be 0 (for classification - single label) or 1 (for classification - multi-label) or 2 (for dense prediction), got {str(len(data['target'].shape))}"
             )
->>>>>>> f20f3d3c
 
     def check_size(self, data: dict[str, torch.Tensor | dict[str, torch.Tensor]]):
         """check if data size is equal"""
