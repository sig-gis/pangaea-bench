import os
import pathlib
from glob import glob

import numpy as np
import requests
import torch
from pyDataverse.api import DataAccessApi, NativeApi
from tifffile import imread

from pangaea.datasets.base import RawGeoFMDataset


class AI4SmallFarms(RawGeoFMDataset):
    def __init__(
        self,
        split: str,
        dataset_name: str,
        multi_modal: bool,
        multi_temporal: int,
        root_path: str,
        classes: list,
        num_classes: int,
        ignore_index: int,
        img_size: int,
        bands: dict[str, list[str]],
        distribution: list[int],
        data_mean: dict[str, list[str]],
        data_std: dict[str, list[str]],
        data_min: dict[str, list[str]],
        data_max: dict[str, list[str]],
        download_url: str,
        auto_download: bool,
    ):
        """Initialize the AI4SmallFarms dataset.
            Link: https://phys-techsciences.datastations.nl/dataset.xhtml?persistentId=doi:10.17026/dans-xy6-ngg6

        Args:
            split (str): split of the dataset (train, val, test).
            dataset_name (str): dataset name.
            multi_modal (bool): if the dataset is multi-modal.
            multi_temporal (int): number of temporal frames.
            root_path (str): root path of the dataset.
            classes (list): classes of the dataset.
            num_classes (int): number of classes.
            ignore_index (int): index to ignore for metrics and loss.
            img_size (int): size of the image.
            bands (dict[str, list[str]]): bands of the dataset.
            distribution (list[int]): class distribution.
            data_mean (dict[str, list[str]]): mean for each band for each modality.
            Dictionary with keys as the modality and values as the list of means.
            e.g. {"s2": [b1_mean, ..., bn_mean], "s1": [b1_mean, ..., bn_mean]}
            data_std (dict[str, list[str]]): str for each band for each modality.
            Dictionary with keys as the modality and values as the list of stds.
            e.g. {"s2": [b1_std, ..., bn_std], "s1": [b1_std, ..., bn_std]}
            data_min (dict[str, list[str]]): min for each band for each modality.
            Dictionary with keys as the modality and values as the list of mins.
            e.g. {"s2": [b1_min, ..., bn_min], "s1": [b1_min, ..., bn_min]}
            data_max (dict[str, list[str]]): max for each band for each modality.
            Dictionary with keys as the modality and values as the list of maxs.
            e.g. {"s2": [b1_max, ..., bn_max], "s1": [b1_max, ..., bn_max]}
            download_url (str): url to download the dataset.
            auto_download (bool): whether to download the dataset automatically.
        """
        super(AI4SmallFarms, self).__init__(
            split=split,
            dataset_name=dataset_name,
            multi_modal=multi_modal,
            multi_temporal=multi_temporal,
            root_path=root_path,
            classes=classes,
            num_classes=num_classes,
            ignore_index=ignore_index,
            img_size=img_size,
            bands=bands,
            distribution=distribution,
            data_mean=data_mean,
            data_std=data_std,
            data_min=data_min,
            data_max=data_max,
            download_url=download_url,
            auto_download=auto_download,
        )

        self.data_mean = data_mean
        self.data_std = data_std
        self.data_min = data_min
        self.data_max = data_max
        self.classes = classes
        self.img_size = img_size
        self.distribution = distribution
        self.num_classes = num_classes
        self.ignore_index = ignore_index
        self.download_url = download_url
        self.auto_download = auto_download

        self.root_path = pathlib.Path(root_path)
        self.split = split
        self.image_dir = self.root_path.joinpath(f"sentinel-2-asia/{split}/images")
        self.mask_dir = self.root_path.joinpath(f"sentinel-2-asia/{split}/masks")
        self.image_list = sorted(glob(str(self.image_dir.joinpath("*.tif"))))
        self.mask_list = sorted(glob(str(self.mask_dir.joinpath("*.tif"))))

    def __len__(self):
        return len(self.image_list)

    def __getitem__(self, index):
        image = imread(pathlib.Path(self.image_list[index]))
        target = imread(
            pathlib.Path(self.mask_list[index])
        )  # Assuming target is a single band

        # Convert the image and target to supported types
        image = image.astype(np.float32)  # Convert to float32
        target = target.astype(np.int64)  # Convert to int64 (since it's a mask)

        image = torch.from_numpy(image).permute(2, 0, 1)
        target = (torch.from_numpy(target) / 255).long()

        # Handle invalid data if any
        invalid_mask = torch.isnan(image)
        image[invalid_mask] = 0

        # output image shape (C T=1 H W)
        image = image.unsqueeze(1)

<<<<<<< HEAD
        # Convert target to a boolean tensor
        target = target.bool()
        target = target.long()


=======
>>>>>>> f20f3d3c
        return {
            "image": {
                "optical": image,
            },
            "target": target,
            "metadata": {},
        }

    @staticmethod
    def download(self, silent=False):
        root_path = pathlib.Path(self.root_path)

        # Create the root directory if it does not exist
        if not root_path.exists():
            root_path.mkdir(parents=True, exist_ok=True)

        if root_path.exists() and any(root_path.iterdir()):
            if not silent:
                print(f"Dataset already exists at {root_path}. Skipping download.")
            return

        # Set up the Dataverse API
        base_url = self.download_url
        api = NativeApi(base_url)
        data_api = DataAccessApi(base_url)
        DOI = "doi:10.17026/dans-xy6-ngg6"

        # Fetch dataset files using NativeAPI
        try:
            dataset = api.get_dataset(DOI)
            files_list = dataset.json()["data"]["latestVersion"]["files"]
        except Exception as e:
            if not silent:
                print(f"Error retrieving dataset metadata: {e}")
            return

        if not files_list:
            if not silent:
                print(f"No files found for DOI: {DOI}")
            return

        # Process each file and download
        for file in files_list:
            filename = file["dataFile"]["filename"]
            file_id = file["dataFile"]["id"]
            directory_label = file.get("directoryLabel", "")
            dv_path = os.path.join(directory_label, filename)

            # Construct the full path for the file
            file_path = root_path / dv_path

            # Create subdirectories if they do not exist
            file_path.parent.mkdir(parents=True, exist_ok=True)

            if not silent:
                print(f"Downloading file: {filename}, id: {file_id} to {file_path}")

            try:
                # Download the file using its ID
                response = data_api.get_datafile(file_id, is_pid=False)
                response.raise_for_status()  # Check if the request was successful
                with open(file_path, "wb") as f:
                    f.write(response.content)
            except requests.exceptions.HTTPError as err:
                if err.response.status_code == 404:
                    if not silent:
                        print(
                            f"File {filename} with id {file_id} not found (404). Skipping."
                        )
                else:
                    if not silent:
                        print(
                            f"Error downloading file {filename} with id {file_id}: {err}"
                        )
                    raise

        # **Cleanup: Remove unwanted files and directories**
        unwanted_paths = [
            os.path.join(self.root_path, "easy-migration.zip"),
            os.path.join(self.root_path, "readme.md"),
            os.path.join(
                self.root_path, "sentinel-2-asia", "benchmark.qgz"
            ),
            os.path.join(
                self.root_path, "sentinel-2-asia", "tiles_asia.gpkg"
            ),
            os.path.join(self.root_path, "sentinel-2-asia", "reference"),
            os.path.join(
                self.root_path, "sentinel-2-asia", "test", "output"
            ),
            os.path.join(self.root_path, "sentinel-2-nl"),
        ]

        # Remove unwanted files and directories
        for path in unwanted_paths:
            if os.path.exists(path):
                if os.path.isdir(path):
                    os.system(f"rm -rf {path}")  # Remove directories
                else:
                    os.remove(path)  # Remove files
                if not silent:
                    print(f"Removed unwanted path: {path}")

        os.rename(os.path.join(self.root_path, "sentinel-2-asia/validate"), os.path.join(self.root_path, "sentinel-2-asia/val"))

        if not silent:
            print(f"Downloaded dataset to {self.root_path}")<|MERGE_RESOLUTION|>--- conflicted
+++ resolved
@@ -124,14 +124,11 @@
         # output image shape (C T=1 H W)
         image = image.unsqueeze(1)
 
-<<<<<<< HEAD
         # Convert target to a boolean tensor
         target = target.bool()
         target = target.long()
 
 
-=======
->>>>>>> f20f3d3c
         return {
             "image": {
                 "optical": image,
